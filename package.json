--- conflicted
+++ resolved
@@ -40,17 +40,9 @@
     "globals": "^16.3.0",
     "husky": "^9.1.7",
     "lint-staged": "^16.1.0",
-<<<<<<< HEAD
-    "prettier": "^3.6.0",
+    "prettier": "^3.6.2",
     "tiktoken": "^1.0.21",
     "typescript": "^5.0.0"
-=======
-    "prettier": "^3.6.2",
-    "typescript": "^5.0.0",
-    "jest": "^29.7.0",
-    "ts-jest": "^29.4.0",
-    "@types/jest": "^29.5.6"
->>>>>>> a9c229be
   },
   "lint-staged": {
     "*.{js,jsx}": "eslint --cache --fix"
